//go:build linux

package archive

import (
	"archive/tar"
	"bytes"
	"context"
	"errors"
	"fmt"
	"io"
	"os"
	"os/exec"
	"strings"

	"golang.org/x/sys/unix"

	"github.com/lxc/incus/v6/internal/linux"
	"github.com/lxc/incus/v6/shared/ioprogress"
	"github.com/lxc/incus/v6/shared/logger"
	"github.com/lxc/incus/v6/shared/subprocess"
)

// RunWrapper is an optional function that's used to wrap rsync, useful for confinement like AppArmor.
var RunWrapper func(cmd *exec.Cmd, output string, allowedCmds []string) (func(), error)

type nullWriteCloser struct {
	*bytes.Buffer
}

// Close closes the writer.
func (nwc *nullWriteCloser) Close() error {
	return nil
}

// ExtractWithFds runs extractor process under specific AppArmor profile.
// The allowedCmds argument specify commands which are allowed to run by apparmor.
// The cmd argument is automatically added to allowedCmds slice.
//
// This uses RunWrapper if set.
func ExtractWithFds(cmdName string, args []string, allowedCmds []string, stdin io.ReadCloser, output *os.File) error {
	// Needed for RunWrapper.
	outputPath := output.Name()
	allowedCmds = append(allowedCmds, cmdName)

	// Setup the command.
	var buffer bytes.Buffer
	cmd := exec.Command(cmdName, args...)
	cmd.Stdin = stdin
	cmd.Stdout = output
	cmd.Stderr = &nullWriteCloser{&buffer}

	// Call the wrapper if defined.
	if RunWrapper != nil {
		cleanup, err := RunWrapper(cmd, outputPath, allowedCmds)
		if err != nil {
			return err
		}

		defer cleanup()
	}

	// Run the command.
	err := cmd.Run()
	if err != nil {
		return subprocess.NewRunError(cmdName, args, err, nil, &buffer)
	}

	return nil
}

// CompressedTarReader returns a tar reader from the supplied (optionally compressed) tarball stream.
// The unpacker arguments are those returned by DetectCompressionFile().
// The returned cancelFunc should be called when finished with reader to clean up any resources used.
// This can be done before reading to the end of the tarball if desired.
//
// This uses RunWrapper if set.
func CompressedTarReader(ctx context.Context, r io.ReadSeeker, unpacker []string, outputPath string) (*tar.Reader, context.CancelFunc, error) {
	_, cancelFunc := context.WithCancel(ctx)

	_, err := r.Seek(0, io.SeekStart)
	if err != nil {
		return nil, cancelFunc, err
	}

	var tr *tar.Reader

	if len(unpacker) > 0 {
		// Setup the command.
		var buffer bytes.Buffer
		pipeReader, pipeWriter := io.Pipe()
		cmd := exec.Command(unpacker[0], unpacker[1:]...)
		cmd.Stdin = io.NopCloser(r)
		cmd.Stdout = pipeWriter
		cmd.Stderr = &nullWriteCloser{&buffer}

		// Call the wrapper if defined.
		var cleanup func()
		if RunWrapper != nil {
			cleanup, err = RunWrapper(cmd, outputPath, []string{unpacker[0]})
			if err != nil {
				return nil, cancelFunc, err
			}
		}

		// Run the command.
		err := cmd.Start()
		if err != nil {
			return nil, cancelFunc, subprocess.NewRunError(unpacker[0], unpacker[1:], err, nil, &buffer)
		}

		ctxCancelFunc := cancelFunc

		// Now that unpacker process has started, wrap context cancel function with one that waits for
		// the unpacker process to complete.
		cancelFunc = func() {
			ctxCancelFunc()
			_ = pipeWriter.Close()
			_ = cmd.Wait()

			if cleanup != nil {
				cleanup()
			}
		}

		tr = tar.NewReader(pipeReader)
	} else {
		tr = tar.NewReader(r)
	}

	return tr, cancelFunc, nil
}

// Unpack extracts image from archive.
func Unpack(file string, path string, blockBackend bool, maxMemory int64, tracker *ioprogress.ProgressTracker) error {
	extractArgs, extension, unpacker, err := DetectCompression(file)
	if err != nil {
		return err
	}

	command := ""
	args := []string{}
	var allowedCmds []string
	var reader io.Reader
	if strings.HasPrefix(extension, ".tar") {
		command = "tar"
		// We can't create char/block devices in unpriv containers so avoid extracting them.
		args = append(args, "--anchored")
		args = append(args, "--wildcards")
		args = append(args, "--exclude=dev/*")
		args = append(args, "--exclude=/dev/*")
		args = append(args, "--exclude=./dev/*")
		args = append(args, "--exclude=rootfs/dev/*")
		args = append(args, "--exclude=/rootfs/dev/*")
		args = append(args, "--exclude=./rootfs/dev/*")

		args = append(args, "--restrict", "--force-local")
		args = append(args, "-C", path, "--numeric-owner", "--xattrs-include=*")
		args = append(args, extractArgs...)
		args = append(args, "-")

		f, err := os.Open(file)
		if err != nil {
			return err
		}

		defer func() { _ = f.Close() }()

		reader = f

		// Attach the ProgressTracker if supplied.
		if tracker != nil {
			fsinfo, err := f.Stat()
			if err != nil {
				return err
			}

			tracker.Length = fsinfo.Size()
			reader = &ioprogress.ProgressReader{
				ReadCloser: f,
				Tracker:    tracker,
			}
		}

		// Allow supplementary commands for the unpacker to use.
		if len(unpacker) > 0 {
			allowedCmds = append(allowedCmds, unpacker[0])
		}
	} else if strings.HasPrefix(extension, ".squashfs") {
		// unsquashfs does not support reading from stdin,
		// so ProgressTracker is not possible.
		command = "unsquashfs"
		args = append(args, "-f", "-d", path, "-n")
		args = append(args, "-user-xattrs")

		if maxMemory != 0 {
			// If maximum memory consumption is less than 256MiB, restrict unsquashfs and limit to a single thread.
			mem := maxMemory / 1024 / 1024
			if mem < 256 {
				args = append(args, "-da", fmt.Sprintf("%d", mem), "-fr", fmt.Sprintf("%d", mem), "-p", "1")
			}
		}

<<<<<<< HEAD
		if linux.IsNfs(path) {
			logger.Warn("Unpack: destination path is NFS, disabling non-user xatttr unpacking", logger.Ctx{"file": file, "command": command, "extension": extension, "path": path, "args": args})
=======
		// NFS 4.2 can support xattrs, but not security.xattr.
		if linux.IsNFS(path) {
			logger.Warn("Unpack: destination path is NFS, disabling non-user xatttr unpacking", logger.Ctx{"file": file, "command": command, "extension": extension, "path": path, "args": args})

>>>>>>> b38eb16a
			args = append(args, "-user-xattrs")
		}

		args = append(args, file)
	} else {
		return fmt.Errorf("Unsupported image format: %s", extension)
	}

	outputDir, err := os.OpenFile(path, os.O_RDONLY, 0)
	if err != nil {
		return fmt.Errorf("Error opening directory: %w", err)
	}

	defer func() { _ = outputDir.Close() }()

	var readCloser io.ReadCloser
	if reader != nil {
		readCloser = io.NopCloser(reader)
	}

	err = ExtractWithFds(command, args, allowedCmds, readCloser, outputDir)
	if err != nil {
		// We can't create char/block devices in unpriv containers so ignore related errors.
		if command == "unsquashfs" {

			runError, ok := err.(subprocess.RunError)
			if !ok {
				return err
			}

			stdErr := runError.StdErr().String()
			if stdErr == "" {
				return err
			}

			// Confirm that all errors are related to character or block devices.
			found := false
			for _, line := range strings.Split(stdErr, "\n") {
				line = strings.TrimSpace(line)
				if line == "" {
					continue
				}

				if strings.Contains(line, "failed to create block device") {
					continue
				}

				if strings.Contains(line, "failed to create character device") {
					continue
				}

				// We found an actual error.
				found = true
			}

			if !found {
				// All good, assume everything unpacked.
				return nil
			}
		}

		// Check if we ran out of space
		fs := unix.Statfs_t{}

		err1 := unix.Statfs(path, &fs)
		if err1 != nil {
			return err1
		}

		// Check if we're running out of space
		if int64(fs.Bfree) < 10 {
			if blockBackend {
				return errors.New("Unable to unpack image, run out of disk space (consider increasing your pool's volume.size)")
			}

			return errors.New("Unable to unpack image, run out of disk space")
		}

		logger.Warn("Unpack failed", logger.Ctx{"file": file, "allowedCmds": allowedCmds, "extension": extension, "path": path, "err": err})
		return fmt.Errorf("Unpack failed: %w", err)
	}

	return nil
}<|MERGE_RESOLUTION|>--- conflicted
+++ resolved
@@ -201,15 +201,10 @@
 			}
 		}
 
-<<<<<<< HEAD
-		if linux.IsNfs(path) {
-			logger.Warn("Unpack: destination path is NFS, disabling non-user xatttr unpacking", logger.Ctx{"file": file, "command": command, "extension": extension, "path": path, "args": args})
-=======
 		// NFS 4.2 can support xattrs, but not security.xattr.
 		if linux.IsNFS(path) {
 			logger.Warn("Unpack: destination path is NFS, disabling non-user xatttr unpacking", logger.Ctx{"file": file, "command": command, "extension": extension, "path": path, "args": args})
 
->>>>>>> b38eb16a
 			args = append(args, "-user-xattrs")
 		}
 
