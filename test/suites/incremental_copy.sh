--- conflicted
+++ resolved
@@ -30,14 +30,10 @@
   incus storage volume set "${source_pool}" container/c1 user.foo=main
 
   # Set size to check this is supported during copy.
-<<<<<<< HEAD
   if [ "$INCUS_BACKEND" != "truenas" ]; then
     # FIXME: truenas complaining that block backed volumes can't be shrunk
-    incus config device set c1 root size=50MiB
+    incus config device set c1 root size=200MiB
   fi
-=======
-  incus config device set c1 root size=200MiB
->>>>>>> ccdc87f5
 
   targetPoolFlag=
   if [ -n "${target_pool}" ]; then
