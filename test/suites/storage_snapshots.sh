--- conflicted
+++ resolved
@@ -18,20 +18,14 @@
   storage_pool2="${storage_pool}2"
   storage_volume="${storage_pool}-vol"
 
-<<<<<<< HEAD
-  if [ "${incus_backend}" = "truenas" ]; then
+  if [ "${incus_backend}" = "linstor" ]; then
+      incus storage create "$storage_pool" "$incus_backend" linstor.resource_group.place_count=1
+  else if [ "${incus_backend}" = "truenas" ]; then
     incus storage create "$storage_pool" "$incus_backend" "$(truenas_source)/" "$(truenas_api_key)"
   else
     incus storage create "$storage_pool" "$incus_backend"
   fi
 
-=======
-  if [ "${incus_backend}" = "linstor" ]; then
-      incus storage create "$storage_pool" "$incus_backend" linstor.resource_group.place_count=1
-  else
-      incus storage create "$storage_pool" "$incus_backend"
-  fi
->>>>>>> ccdc87f5
   incus storage volume create "${storage_pool}" "${storage_volume}"
   incus launch testimage c1 -s "${storage_pool}"
   incus storage volume attach "${storage_pool}" "${storage_volume}" c1 /mnt
