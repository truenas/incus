test_storage() {
  ensure_import_testimage

  # shellcheck disable=2039,3043
  local INCUS_STORAGE_DIR incus_backend

  incus_backend=$(storage_backend "$INCUS_DIR")
  INCUS_STORAGE_DIR=$(mktemp -d -p "${TEST_DIR}" XXXXXXXXX)
  chmod +x "${INCUS_STORAGE_DIR}"
  spawn_incus "${INCUS_STORAGE_DIR}" false

  # edit storage and pool description
  # shellcheck disable=2039,3043
  local storage_pool storage_volume
  storage_pool="incustest-$(basename "${INCUS_DIR}")-pool"
  storage_volume="${storage_pool}-vol"
<<<<<<< HEAD

  if [ "${incus_backend}" = "truenas" ]; then
       incus storage create "$storage_pool" "$incus_backend" "$(truenas_source)/" "$(truenas_api_key)" --description foo
  else
       incus storage create "$storage_pool" "$incus_backend" --description foo
=======
  if [ "${incus_backend}" = "linstor" ]; then
      incus storage create "$storage_pool" "$incus_backend" linstor.resource_group.place_count=1 --description foo
  else
      incus storage create "$storage_pool" "$incus_backend" --description foo
>>>>>>> ccdc87f5
  fi
  incus storage show "$storage_pool" | grep -q 'description: foo'
  incus storage show "$storage_pool" | sed 's/^description:.*/description: bar/' | incus storage edit "$storage_pool"
  incus storage show "$storage_pool" | grep -q 'description: bar'

  # Create a storage volume with a description
  incus storage volume create "$storage_pool" "$storage_volume" --description foo
  incus storage volume show "$storage_pool" "$storage_volume" | grep -q 'description: foo'

  # Test setting description on a storage volume
  incus storage volume show "$storage_pool" "$storage_volume" | sed 's/^description:.*/description: bar/' | incus storage volume edit "$storage_pool" "$storage_volume"
  incus storage volume show "$storage_pool" "$storage_volume" | grep -q 'description: bar'

  # Validate get/set
  incus storage set "$storage_pool" user.abc def
  [ "$(incus storage get "$storage_pool" user.abc)" = "def" ]

  incus storage volume set "$storage_pool" "$storage_volume" user.abc def
  [ "$(incus storage volume get "$storage_pool" "$storage_volume" user.abc)" = "def" ]

  incus storage volume delete "$storage_pool" "$storage_volume"

  # Test copying pool volume.* key to the volume with prefix stripped at volume creation time
  incus storage set "$storage_pool" volume.snapshots.expiry 3d
  incus storage volume create "$storage_pool" "$storage_volume"
  [ "$(incus storage volume get "$storage_pool" "$storage_volume" snapshots.expiry)" = "3d" ]
  incus storage volume delete "$storage_pool" "$storage_volume"

  incus storage delete "$storage_pool"

  # Test btrfs resize
  if [ "$incus_backend" = "lvm" ] || [ "$incus_backend" = "ceph" ]; then
      # shellcheck disable=2039,3043
      local btrfs_storage_pool btrfs_storage_volume
      btrfs_storage_pool="incustest-$(basename "${INCUS_DIR}")-pool-btrfs"
      btrfs_storage_volume="${storage_pool}-vol"
      incus storage create "$btrfs_storage_pool" "$incus_backend" volume.block.filesystem=btrfs volume.size=200MiB
      incus storage volume create "$btrfs_storage_pool" "$btrfs_storage_volume"
      incus storage volume show "$btrfs_storage_pool" "$btrfs_storage_volume"
      incus storage volume set "$btrfs_storage_pool" "$btrfs_storage_volume" size 256MiB
      incus storage volume delete "$btrfs_storage_pool" "$btrfs_storage_volume"

      # Test generation of unique UUID.
      incus init testimage uuid1 -s "incustest-$(basename "${INCUS_DIR}")-pool-btrfs"
      POOL="incustest-$(basename "${INCUS_DIR}")-pool-btrfs"
      incus copy uuid1 uuid2
      incus start uuid1
      incus start uuid2
      if [ "$incus_backend" = "lvm" ]; then
        [ "$(blkid -s UUID -o value -p /dev/"${POOL}"/containers_uuid1)" != "$(blkid -s UUID -o value -p /dev/"${POOL}"/containers_uuid2)" ]
      elif [ "$incus_backend" = "ceph" ]; then
        [ "$(blkid -s UUID -o value -p /dev/rbd/"${POOL}"/container_uuid1)" != "$(blkid -s UUID -o value -p /dev/rbd/"${POOL}"/container_uuid2)" ]
      fi
      incus delete --force uuid1
      incus delete --force uuid2
      incus image delete testimage

      incus storage delete "$btrfs_storage_pool"
  fi
  ensure_import_testimage

  (
    set -e
    # shellcheck disable=2030
    INCUS_DIR="${INCUS_STORAGE_DIR}"

    # shellcheck disable=SC1009
    if [ "$incus_backend" = "zfs" ]; then
    # Create loop file zfs pool.
      incus storage create "incustest-$(basename "${INCUS_DIR}")-pool1" zfs

      # Check that we can't create a loop file in a non-Incus owned location.
      INVALID_LOOP_FILE="$(mktemp -p "${INCUS_DIR}" XXXXXXXXX)-invalid-loop-file"
      ! incus storage create "incustest-$(basename "${INCUS_DIR}")-pool1" zfs source="${INVALID_LOOP_FILE}" || false

      # Let Incus use an already existing dataset.
      zfs create -p -o mountpoint=none "incustest-$(basename "${INCUS_DIR}")-pool1/existing-dataset-as-pool"
      incus storage create "incustest-$(basename "${INCUS_DIR}")-pool7" zfs source="incustest-$(basename "${INCUS_DIR}")-pool1/existing-dataset-as-pool"

      # Let Incus use an already existing storage pool.
      configure_loop_device loop_file_4 loop_device_4
      # shellcheck disable=SC2154
      zpool create -f -m none -O compression=on "incustest-$(basename "${INCUS_DIR}")-pool9-existing-pool" "${loop_device_4}"
      incus storage create "incustest-$(basename "${INCUS_DIR}")-pool9" zfs source="incustest-$(basename "${INCUS_DIR}")-pool9-existing-pool"

      # Let Incus create a new dataset and use as pool.
      incus storage create "incustest-$(basename "${INCUS_DIR}")-pool8" zfs source="incustest-$(basename "${INCUS_DIR}")-pool1/non-existing-dataset-as-pool"

      # Create device backed zfs pool
      configure_loop_device loop_file_1 loop_device_1
      # shellcheck disable=SC2154
      incus storage create "incustest-$(basename "${INCUS_DIR}")-pool2" zfs source="${loop_device_1}"

      # Test that no invalid zfs storage pool configuration keys can be set.
      ! incus storage create "incustest-$(basename "${INCUS_DIR}")-invalid-zfs-pool-config" zfs lvm.thinpool_name=bla || false
      ! incus storage create "incustest-$(basename "${INCUS_DIR}")-invalid-zfs-pool-config" zfs lvm.use_thinpool=false || false
      ! incus storage create "incustest-$(basename "${INCUS_DIR}")-invalid-zfs-pool-config" zfs lvm.vg_name=bla || false

      # Test that all valid zfs storage pool configuration keys can be set.
      incus storage create "incustest-$(basename "${INCUS_DIR}")-valid-zfs-pool-config" zfs volume.zfs.remove_snapshots=true
      incus storage delete "incustest-$(basename "${INCUS_DIR}")-valid-zfs-pool-config"

      incus storage create "incustest-$(basename "${INCUS_DIR}")-valid-zfs-pool-config" zfs volume.zfs.use_refquota=true
      incus storage delete "incustest-$(basename "${INCUS_DIR}")-valid-zfs-pool-config"

      incus storage create "incustest-$(basename "${INCUS_DIR}")-valid-zfs-pool-config" zfs zfs.clone_copy=true
      incus storage delete "incustest-$(basename "${INCUS_DIR}")-valid-zfs-pool-config"

      incus storage create "incustest-$(basename "${INCUS_DIR}")-valid-zfs-pool-config" zfs zfs.pool_name="incustest-$(basename "${INCUS_DIR}")-valid-zfs-pool-config"
      incus storage delete "incustest-$(basename "${INCUS_DIR}")-valid-zfs-pool-config"

      incus storage create "incustest-$(basename "${INCUS_DIR}")-valid-zfs-pool-config" zfs rsync.bwlimit=1024
      incus storage delete "incustest-$(basename "${INCUS_DIR}")-valid-zfs-pool-config"
    fi

    if [ "$incus_backend" = "btrfs" ]; then
      # Create loop file btrfs pool.
      incus storage create "incustest-$(basename "${INCUS_DIR}")-pool3" btrfs

      # Create device backed btrfs pool.
      configure_loop_device loop_file_2 loop_device_2
      # shellcheck disable=SC2154
      incus storage create "incustest-$(basename "${INCUS_DIR}")-pool4" btrfs source="${loop_device_2}"

      # Check that we cannot create storage pools inside of ${INCUS_DIR} other than ${INCUS_DIR}/storage-pools/{pool_name}.
      ! incus storage create "incustest-$(basename "${INCUS_DIR}")-pool5_under_incus_dir" btrfs source="${INCUS_DIR}" || false

      # Test that no invalid btrfs storage pool configuration keys can be set.
      ! incus storage create "incustest-$(basename "${INCUS_DIR}")-invalid-btrfs-pool-config" btrfs lvm.thinpool_name=bla || false
      ! incus storage create "incustest-$(basename "${INCUS_DIR}")-invalid-btrfs-pool-config" btrfs lvm.use_thinpool=false || false
      ! incus storage create "incustest-$(basename "${INCUS_DIR}")-invalid-btrfs-pool-config" btrfs lvm.vg_name=bla || false
      ! incus storage create "incustest-$(basename "${INCUS_DIR}")-invalid-btrfs-pool-config" btrfs volume.block.filesystem=ext4 || false
      ! incus storage create "incustest-$(basename "${INCUS_DIR}")-invalid-btrfs-pool-config" btrfs volume.block.mount_options=discard || false
      ! incus storage create "incustest-$(basename "${INCUS_DIR}")-invalid-btrfs-pool-config" btrfs volume.zfs.remove_snapshots=true || false
      ! incus storage create "incustest-$(basename "${INCUS_DIR}")-invalid-btrfs-pool-config" btrfs volume.zfs.use_refquota=true || false
      ! incus storage create "incustest-$(basename "${INCUS_DIR}")-invalid-btrfs-pool-config" btrfs zfs.clone_copy=true || false
      ! incus storage create "incustest-$(basename "${INCUS_DIR}")-invalid-btrfs-pool-config" btrfs zfs.pool_name=bla || false

      incus storage create "incustest-$(basename "${INCUS_DIR}")-valid-btrfs-pool-config" btrfs rsync.bwlimit=1024
      incus storage delete "incustest-$(basename "${INCUS_DIR}")-valid-btrfs-pool-config"

      incus storage create "incustest-$(basename "${INCUS_DIR}")-valid-btrfs-pool-config" btrfs btrfs.mount_options="rw,strictatime,user_subvol_rm_allowed"
      incus storage set "incustest-$(basename "${INCUS_DIR}")-valid-btrfs-pool-config" btrfs.mount_options "rw,relatime,user_subvol_rm_allowed"
      incus storage delete "incustest-$(basename "${INCUS_DIR}")-valid-btrfs-pool-config"
    fi

    # Create dir pool.
    incus storage create "incustest-$(basename "${INCUS_DIR}")-pool5" dir

    # Check that we cannot create storage pools inside of ${INCUS_DIR} other than ${INCUS_DIR}/storage-pools/{pool_name}.
    ! incus storage create "incustest-$(basename "${INCUS_DIR}")-pool5_under_incus_dir" dir source="${INCUS_DIR}" || false

    # Check that we can create storage pools inside of ${INCUS_DIR}/storage-pools/{pool_name}.
    incus storage create "incustest-$(basename "${INCUS_DIR}")-pool5_under_incus_dir" dir source="${INCUS_DIR}/storage-pools/incustest-$(basename "${INCUS_DIR}")-pool5_under_incus_dir"

    incus storage delete "incustest-$(basename "${INCUS_DIR}")-pool5_under_incus_dir"

    # Test that no invalid dir storage pool configuration keys can be set.
    ! incus storage create "incustest-$(basename "${INCUS_DIR}")-invalid-dir-pool-config" dir lvm.thinpool_name=bla || false
    ! incus storage create "incustest-$(basename "${INCUS_DIR}")-invalid-dir-pool-config" dir lvm.use_thinpool=false || false
    ! incus storage create "incustest-$(basename "${INCUS_DIR}")-invalid-dir-pool-config" dir lvm.vg_name=bla || false
    ! incus storage create "incustest-$(basename "${INCUS_DIR}")-invalid-dir-pool-config" dir size=1GiB || false
    ! incus storage create "incustest-$(basename "${INCUS_DIR}")-invalid-dir-pool-config" dir volume.block.filesystem=ext4 || false
    ! incus storage create "incustest-$(basename "${INCUS_DIR}")-invalid-dir-pool-config" dir volume.block.mount_options=discard || false
    ! incus storage create "incustest-$(basename "${INCUS_DIR}")-invalid-dir-pool-config" dir volume.zfs.remove_snapshots=true || false
    ! incus storage create "incustest-$(basename "${INCUS_DIR}")-invalid-dir-pool-config" dir volume.zfs.use_refquota=true || false
    ! incus storage create "incustest-$(basename "${INCUS_DIR}")-invalid-dir-pool-config" dir zfs.clone_copy=true || false
    ! incus storage create "incustest-$(basename "${INCUS_DIR}")-invalid-dir-pool-config" dir zfs.pool_name=bla || false

    incus storage create "incustest-$(basename "${INCUS_DIR}")-valid-dir-pool-config" dir rsync.bwlimit=1024
    incus storage delete "incustest-$(basename "${INCUS_DIR}")-valid-dir-pool-config"

    if [ "$incus_backend" = "lvm" ]; then
      # Create lvm pool.
      configure_loop_device loop_file_3 loop_device_3
      # shellcheck disable=SC2154
      incus storage create "incustest-$(basename "${INCUS_DIR}")-pool6" lvm source="${loop_device_3}" volume.size=25MiB

      configure_loop_device loop_file_5 loop_device_5
      # shellcheck disable=SC2154
      # Should fail if vg does not exist, since we have no way of knowing where
      # to create the vg without a block device path set.
      ! incus storage create "incustest-$(basename "${INCUS_DIR}")-pool10" lvm source=test_vg_1 volume.size=25MiB || false
      # shellcheck disable=SC2154
      deconfigure_loop_device "${loop_file_5}" "${loop_device_5}"

      configure_loop_device loop_file_6 loop_device_6
      # shellcheck disable=SC2154
      pvcreate "${loop_device_6}"
      vgcreate "incustest-$(basename "${INCUS_DIR}")-pool11-test_vg_2" "${loop_device_6}"
      # Reuse existing volume group "test_vg_2" on existing physical volume.
      incus storage create "incustest-$(basename "${INCUS_DIR}")-pool11" lvm source="incustest-$(basename "${INCUS_DIR}")-pool11-test_vg_2" volume.size=25MiB

      configure_loop_device loop_file_7 loop_device_7
      # shellcheck disable=SC2154
      pvcreate "${loop_device_7}"
      vgcreate "incustest-$(basename "${INCUS_DIR}")-pool12-test_vg_3" "${loop_device_7}"
      # Reuse existing volume group "test_vg_3" on existing physical volume.
      incus storage create "incustest-$(basename "${INCUS_DIR}")-pool12" lvm source="incustest-$(basename "${INCUS_DIR}")-pool12-test_vg_3" volume.size=25MiB

      configure_loop_device loop_file_8 loop_device_8
      # shellcheck disable=SC2154
      # Create new volume group "test_vg_4".
      incus storage create "incustest-$(basename "${INCUS_DIR}")-pool13" lvm source="${loop_device_8}" lvm.vg_name="incustest-$(basename "${INCUS_DIR}")-pool13-test_vg_4" volume.size=25MiB

      incus storage create "incustest-$(basename "${INCUS_DIR}")-pool14" lvm volume.size=25MiB

      incus storage create "incustest-$(basename "${INCUS_DIR}")-non-thinpool-pool15" lvm lvm.use_thinpool=false volume.size=25MiB

      # Test that no invalid lvm storage pool configuration keys can be set.
      ! incus storage create "incustest-$(basename "${INCUS_DIR}")-invalid-lvm-pool-config" lvm volume.zfs.remove_snapshots=true || false
      ! incus storage create "incustest-$(basename "${INCUS_DIR}")-invalid-lvm-pool-config" lvm volume.zfs_use_refquota=true || false
      ! incus storage create "incustest-$(basename "${INCUS_DIR}")-invalid-lvm-pool-config" lvm zfs.clone_copy=true || false
      ! incus storage create "incustest-$(basename "${INCUS_DIR}")-invalid-lvm-pool-config" lvm zfs.pool_name=bla || false
      ! incus storage create "incustest-$(basename "${INCUS_DIR}")-invalid-lvm-pool-config" lvm lvm.use_thinpool=false lvm.thinpool_name="incustest-$(basename "${INCUS_DIR}")-invalid-lvm-pool-config" || false

      # Test that all valid lvm storage pool configuration keys can be set.
      incus storage create "incustest-$(basename "${INCUS_DIR}")-valid-lvm-pool-config-pool16" lvm lvm.thinpool_name="incustest-$(basename "${INCUS_DIR}")-valid-lvm-pool-config"
      incus storage create "incustest-$(basename "${INCUS_DIR}")-valid-lvm-pool-config-pool17" lvm lvm.vg_name="incustest-$(basename "${INCUS_DIR}")-valid-lvm-pool-config"
      incus storage create "incustest-$(basename "${INCUS_DIR}")-valid-lvm-pool-config-pool18" lvm size=1GiB
      incus storage create "incustest-$(basename "${INCUS_DIR}")-valid-lvm-pool-config-pool19" lvm volume.block.filesystem=ext4
      incus storage create "incustest-$(basename "${INCUS_DIR}")-valid-lvm-pool-config-pool20" lvm volume.block.mount_options=discard
      incus storage create "incustest-$(basename "${INCUS_DIR}")-valid-lvm-pool-config-pool21" lvm volume.size=25MiB
      incus storage create "incustest-$(basename "${INCUS_DIR}")-valid-lvm-pool-config-pool22" lvm lvm.use_thinpool=true
      incus storage create "incustest-$(basename "${INCUS_DIR}")-valid-lvm-pool-config-pool23" lvm lvm.use_thinpool=true lvm.thinpool_name="incustest-$(basename "${INCUS_DIR}")-valid-lvm-pool-config"
      incus storage create "incustest-$(basename "${INCUS_DIR}")-valid-lvm-pool-config-pool24" lvm rsync.bwlimit=1024
      incus storage create "incustest-$(basename "${INCUS_DIR}")-valid-lvm-pool-config-pool25" lvm volume.block.mount_options="rw,strictatime,discard"
      incus storage set "incustest-$(basename "${INCUS_DIR}")-valid-lvm-pool-config-pool25" volume.block.mount_options "rw,lazytime"
      incus storage create "incustest-$(basename "${INCUS_DIR}")-valid-lvm-pool-config-pool26" lvm volume.block.filesystem=btrfs
    fi

    # Set default storage pool for image import.
    incus profile device add default root disk path="/" pool="incustest-$(basename "${INCUS_DIR}")-pool5"

    # Import image into default storage pool.
    ensure_import_testimage

    # Muck around with some containers on various pools.
    if [ "$incus_backend" = "zfs" ]; then
      incus init testimage c1pool1 -s "incustest-$(basename "${INCUS_DIR}")-pool1"
      incus list -c b c1pool1 | grep "incustest-$(basename "${INCUS_DIR}")-pool1"

      incus init testimage c2pool2 -s "incustest-$(basename "${INCUS_DIR}")-pool2"
      incus list -c b c2pool2 | grep "incustest-$(basename "${INCUS_DIR}")-pool2"

      incus launch testimage c3pool1 -s "incustest-$(basename "${INCUS_DIR}")-pool1"
      incus list -c b c3pool1 | grep "incustest-$(basename "${INCUS_DIR}")-pool1"

      incus launch testimage c4pool2 -s "incustest-$(basename "${INCUS_DIR}")-pool2"
      incus list -c b c4pool2 | grep "incustest-$(basename "${INCUS_DIR}")-pool2"

      incus storage volume create "incustest-$(basename "${INCUS_DIR}")-pool1" c1pool1
      incus storage volume set "incustest-$(basename "${INCUS_DIR}")-pool1" c1pool1 zfs.use_refquota true
      incus storage volume attach "incustest-$(basename "${INCUS_DIR}")-pool1" c1pool1 c1pool1 testDevice /opt
      ! incus storage volume attach "incustest-$(basename "${INCUS_DIR}")-pool1" c1pool1 c1pool1 testDevice2 /opt || false
      incus storage volume detach "incustest-$(basename "${INCUS_DIR}")-pool1" c1pool1 c1pool1
      incus storage volume attach "incustest-$(basename "${INCUS_DIR}")-pool1" custom/c1pool1 c1pool1 testDevice /opt
      ! incus storage volume attach "incustest-$(basename "${INCUS_DIR}")-pool1" custom/c1pool1 c1pool1 testDevice2 /opt || false
      incus storage volume detach "incustest-$(basename "${INCUS_DIR}")-pool1" c1pool1 c1pool1

      incus storage volume create "incustest-$(basename "${INCUS_DIR}")-pool1" c2pool2
      incus storage volume attach "incustest-$(basename "${INCUS_DIR}")-pool1" c2pool2 c2pool2 testDevice /opt
      ! incus storage volume attach "incustest-$(basename "${INCUS_DIR}")-pool1" c2pool2 c2pool2 testDevice2 /opt || false
      incus storage volume detach "incustest-$(basename "${INCUS_DIR}")-pool1" c2pool2 c2pool2
      incus storage volume attach "incustest-$(basename "${INCUS_DIR}")-pool1" custom/c2pool2 c2pool2 testDevice /opt
      ! incus storage volume attach "incustest-$(basename "${INCUS_DIR}")-pool1" custom/c2pool2 c2pool2 testDevice2 /opt || false
      incus storage volume detach "incustest-$(basename "${INCUS_DIR}")-pool1" c2pool2 c2pool2

      incus storage volume create "incustest-$(basename "${INCUS_DIR}")-pool2" c3pool1
      incus storage volume attach "incustest-$(basename "${INCUS_DIR}")-pool2" c3pool1 c3pool1 testDevice /opt
      ! incus storage volume attach "incustest-$(basename "${INCUS_DIR}")-pool2" c3pool1 c3pool1 testDevice2 /opt || false
      incus storage volume detach "incustest-$(basename "${INCUS_DIR}")-pool2" c3pool1 c3pool1
      incus storage volume attach "incustest-$(basename "${INCUS_DIR}")-pool2" c3pool1 c3pool1 testDevice /opt
      ! incus storage volume attach "incustest-$(basename "${INCUS_DIR}")-pool2" c3pool1 c3pool1 testDevice2 /opt || false
      incus storage volume detach "incustest-$(basename "${INCUS_DIR}")-pool2" c3pool1 c3pool1

      incus storage volume create "incustest-$(basename "${INCUS_DIR}")-pool2" c4pool2
      incus storage volume attach "incustest-$(basename "${INCUS_DIR}")-pool2" c4pool2 c4pool2 testDevice /opt
      ! incus storage volume attach "incustest-$(basename "${INCUS_DIR}")-pool2" c4pool2 c4pool2 testDevice2 /opt || false
      incus storage volume detach "incustest-$(basename "${INCUS_DIR}")-pool2" c4pool2 c4pool2
      incus storage volume attach "incustest-$(basename "${INCUS_DIR}")-pool2" custom/c4pool2 c4pool2 testDevice /opt
      ! incus storage volume attach "incustest-$(basename "${INCUS_DIR}")-pool2" custom/c4pool2 c4pool2 testDevice2 /opt || false
      incus storage volume detach "incustest-$(basename "${INCUS_DIR}")-pool2" c4pool2 c4pool2
      incus storage volume rename "incustest-$(basename "${INCUS_DIR}")-pool2" c4pool2 c4pool2-renamed
      incus storage volume rename "incustest-$(basename "${INCUS_DIR}")-pool2" c4pool2-renamed c4pool2
    fi

    if [ "$incus_backend" = "btrfs" ]; then
      incus init testimage c5pool3 -s "incustest-$(basename "${INCUS_DIR}")-pool3"
      incus list -c b c5pool3 | grep "incustest-$(basename "${INCUS_DIR}")-pool3"
      incus init testimage c6pool4 -s "incustest-$(basename "${INCUS_DIR}")-pool4"
      incus list -c b c6pool4 | grep "incustest-$(basename "${INCUS_DIR}")-pool4"

      incus launch testimage c7pool3 -s "incustest-$(basename "${INCUS_DIR}")-pool3"
      incus list -c b c7pool3 | grep "incustest-$(basename "${INCUS_DIR}")-pool3"
      incus launch testimage c8pool4 -s "incustest-$(basename "${INCUS_DIR}")-pool4"
      incus list -c b c8pool4 | grep "incustest-$(basename "${INCUS_DIR}")-pool4"

      incus storage volume create "incustest-$(basename "${INCUS_DIR}")-pool3" c5pool3
      incus storage volume attach "incustest-$(basename "${INCUS_DIR}")-pool3" c5pool3 c5pool3 testDevice /opt
      ! incus storage volume attach "incustest-$(basename "${INCUS_DIR}")-pool3" c5pool3 c5pool3 testDevice2 /opt || false
      incus storage volume detach "incustest-$(basename "${INCUS_DIR}")-pool3" c5pool3 c5pool3 testDevice
      incus storage volume attach "incustest-$(basename "${INCUS_DIR}")-pool3" custom/c5pool3 c5pool3 testDevice /opt
      ! incus storage volume attach "incustest-$(basename "${INCUS_DIR}")-pool3" custom/c5pool3 c5pool3 testDevice2 /opt || false
      incus storage volume detach "incustest-$(basename "${INCUS_DIR}")-pool3" c5pool3 c5pool3 testDevice

      incus storage volume create "incustest-$(basename "${INCUS_DIR}")-pool4" c6pool4
      incus storage volume attach "incustest-$(basename "${INCUS_DIR}")-pool4" c6pool4 c5pool3 testDevice /opt
      ! incus storage volume attach "incustest-$(basename "${INCUS_DIR}")-pool4" c6pool4 c5pool3 testDevice2 /opt || false
      incus storage volume detach "incustest-$(basename "${INCUS_DIR}")-pool4" c6pool4 c5pool3 testDevice
      incus storage volume attach "incustest-$(basename "${INCUS_DIR}")-pool4" custom/c6pool4 c5pool3 testDevice /opt
      ! incus storage volume attach "incustest-$(basename "${INCUS_DIR}")-pool4" custom/c6pool4 c5pool3 testDevice2 /opt || false
      incus storage volume detach "incustest-$(basename "${INCUS_DIR}")-pool4" c6pool4 c5pool3 testDevice

      incus storage volume create "incustest-$(basename "${INCUS_DIR}")-pool3" c7pool3
      incus storage volume attach "incustest-$(basename "${INCUS_DIR}")-pool3" c7pool3 c7pool3 testDevice /opt
      ! incus storage volume attach "incustest-$(basename "${INCUS_DIR}")-pool3" c7pool3 c7pool3 testDevice2 /opt || false
      incus storage volume detach "incustest-$(basename "${INCUS_DIR}")-pool3" c7pool3 c7pool3 testDevice
      incus storage volume attach "incustest-$(basename "${INCUS_DIR}")-pool3" custom/c7pool3 c7pool3 testDevice /opt
      ! incus storage volume attach "incustest-$(basename "${INCUS_DIR}")-pool3" custom/c7pool3 c7pool3 testDevice2 /opt || false
      incus storage volume detach "incustest-$(basename "${INCUS_DIR}")-pool3" c7pool3 c7pool3 testDevice

      incus storage volume create "incustest-$(basename "${INCUS_DIR}")-pool4" c8pool4
      incus storage volume attach "incustest-$(basename "${INCUS_DIR}")-pool4" c8pool4 c8pool4 testDevice /opt
      ! incus storage volume attach "incustest-$(basename "${INCUS_DIR}")-pool4" c8pool4 c8pool4 testDevice2 /opt || false
      incus storage volume detach "incustest-$(basename "${INCUS_DIR}")-pool4" c8pool4 c8pool4 testDevice
      incus storage volume attach "incustest-$(basename "${INCUS_DIR}")-pool4" custom/c8pool4 c8pool4 testDevice /opt
      ! incus storage volume attach "incustest-$(basename "${INCUS_DIR}")-pool4" custom/c8pool4 c8pool4 testDevice2 /opt || false
      incus storage volume detach "incustest-$(basename "${INCUS_DIR}")-pool4" c8pool4 c8pool4 testDevice
      incus storage volume rename "incustest-$(basename "${INCUS_DIR}")-pool4" c8pool4 c8pool4-renamed
      incus storage volume rename "incustest-$(basename "${INCUS_DIR}")-pool4" c8pool4-renamed c8pool4
    fi

    incus init testimage c9pool5 -s "incustest-$(basename "${INCUS_DIR}")-pool5"
    incus list -c b c9pool5 | grep "incustest-$(basename "${INCUS_DIR}")-pool5"

    incus launch testimage c11pool5 -s "incustest-$(basename "${INCUS_DIR}")-pool5"
    incus list -c b c11pool5 | grep "incustest-$(basename "${INCUS_DIR}")-pool5"

    incus storage volume create "incustest-$(basename "${INCUS_DIR}")-pool5" c9pool5
    incus storage volume attach "incustest-$(basename "${INCUS_DIR}")-pool5" c9pool5 c9pool5 testDevice /opt
    ! incus storage volume attach "incustest-$(basename "${INCUS_DIR}")-pool5" c9pool5 c9pool5 testDevice2 /opt || false
    incus storage volume detach "incustest-$(basename "${INCUS_DIR}")-pool5" c9pool5 c9pool5 testDevice
    incus storage volume attach "incustest-$(basename "${INCUS_DIR}")-pool5" custom/c9pool5 c9pool5 testDevice /opt
    ! incus storage volume attach "incustest-$(basename "${INCUS_DIR}")-pool5" custom/c9pool5 c9pool5 testDevice2 /opt || false
    incus storage volume detach "incustest-$(basename "${INCUS_DIR}")-pool5" c9pool5 c9pool5 testDevice

    incus storage volume create "incustest-$(basename "${INCUS_DIR}")-pool5" c11pool5
    incus storage volume attach "incustest-$(basename "${INCUS_DIR}")-pool5" c11pool5 c11pool5 testDevice /opt
    ! incus storage volume attach "incustest-$(basename "${INCUS_DIR}")-pool5" c11pool5 c11pool5 testDevice2 /opt || false
    incus storage volume detach "incustest-$(basename "${INCUS_DIR}")-pool5" c11pool5 c11pool5 testDevice
    incus storage volume attach "incustest-$(basename "${INCUS_DIR}")-pool5" custom/c11pool5 c11pool5 testDevice /opt
    ! incus storage volume attach "incustest-$(basename "${INCUS_DIR}")-pool5" custom/c11pool5 c11pool5 testDevice2 /opt || false
    incus storage volume detach "incustest-$(basename "${INCUS_DIR}")-pool5" c11pool5 c11pool5 testDevice
    incus storage volume rename "incustest-$(basename "${INCUS_DIR}")-pool5" c11pool5 c11pool5-renamed
    incus storage volume rename "incustest-$(basename "${INCUS_DIR}")-pool5" c11pool5-renamed c11pool5

    incus storage volume create "incustest-$(basename "${INCUS_DIR}")-pool5" c12pool5
    # should create snap0
    incus storage volume snapshot create "incustest-$(basename "${INCUS_DIR}")-pool5" c12pool5
    # should create snap1
    incus storage volume snapshot create "incustest-$(basename "${INCUS_DIR}")-pool5" c12pool5

    if [ "$incus_backend" = "lvm" ]; then
      incus init testimage c10pool6 -s "incustest-$(basename "${INCUS_DIR}")-pool6"
      incus list -c b c10pool6 | grep "incustest-$(basename "${INCUS_DIR}")-pool6"

      # Test if volume group renaming works by setting lvm.vg_name.
      incus storage set "incustest-$(basename "${INCUS_DIR}")-pool6" lvm.vg_name "incustest-$(basename "${INCUS_DIR}")-pool6-newName"

      incus storage set "incustest-$(basename "${INCUS_DIR}")-pool6" lvm.thinpool_name "incustest-$(basename "${INCUS_DIR}")-pool6-newThinpoolName"

      incus launch testimage c12pool6 -s "incustest-$(basename "${INCUS_DIR}")-pool6"
      incus list -c b c12pool6 | grep "incustest-$(basename "${INCUS_DIR}")-pool6"
      # grow lv
      incus config device set c12pool6 root size 30MiB
      incus restart c12pool6 --force
      # shrink lv
      incus config device set c12pool6 root size 25MiB
      incus restart c12pool6 --force

      incus init testimage c10pool11 -s "incustest-$(basename "${INCUS_DIR}")-pool11"
      incus list -c b c10pool11 | grep "incustest-$(basename "${INCUS_DIR}")-pool11"

      incus launch testimage c12pool11 -s "incustest-$(basename "${INCUS_DIR}")-pool11"
      incus list -c b c12pool11 | grep "incustest-$(basename "${INCUS_DIR}")-pool11"

      incus init testimage c10pool12 -s "incustest-$(basename "${INCUS_DIR}")-pool12"
      incus list -c b c10pool12 | grep "incustest-$(basename "${INCUS_DIR}")-pool12"

      incus launch testimage c12pool12 -s "incustest-$(basename "${INCUS_DIR}")-pool12"
      incus list -c b c12pool12 | grep "incustest-$(basename "${INCUS_DIR}")-pool12"

      incus init testimage c10pool13 -s "incustest-$(basename "${INCUS_DIR}")-pool13"
      incus list -c b c10pool13 | grep "incustest-$(basename "${INCUS_DIR}")-pool13"

      incus launch testimage c12pool13 -s "incustest-$(basename "${INCUS_DIR}")-pool13"
      incus list -c b c12pool13 | grep "incustest-$(basename "${INCUS_DIR}")-pool13"

      incus init testimage c10pool14 -s "incustest-$(basename "${INCUS_DIR}")-pool14"
      incus list -c b c10pool14 | grep "incustest-$(basename "${INCUS_DIR}")-pool14"

      incus launch testimage c12pool14 -s "incustest-$(basename "${INCUS_DIR}")-pool14"
      incus list -c b c12pool14 | grep "incustest-$(basename "${INCUS_DIR}")-pool14"

      incus init testimage c10pool15 -s "incustest-$(basename "${INCUS_DIR}")-non-thinpool-pool15"
      incus list -c b c10pool15 | grep "incustest-$(basename "${INCUS_DIR}")-non-thinpool-pool15"

      incus launch testimage c12pool15 -s "incustest-$(basename "${INCUS_DIR}")-non-thinpool-pool15"
      incus list -c b c12pool15 | grep "incustest-$(basename "${INCUS_DIR}")-non-thinpool-pool15"

      # Test that changing block filesystem works
      incus storage set "incustest-$(basename "${INCUS_DIR}")-pool6" volume.block.filesystem xfs
      incus init testimage c1pool6 -s "incustest-$(basename "${INCUS_DIR}")-pool6"
      incus storage set "incustest-$(basename "${INCUS_DIR}")-pool6" volume.block.filesystem btrfs
      incus storage set "incustest-$(basename "${INCUS_DIR}")-pool6" volume.size 120MiB
      incus init testimage c2pool6 -s "incustest-$(basename "${INCUS_DIR}")-pool6"

      incus storage volume create "incustest-$(basename "${INCUS_DIR}")-pool6" c10pool6
      incus storage volume attach "incustest-$(basename "${INCUS_DIR}")-pool6" c10pool6 c10pool6 testDevice /opt
      ! incus storage volume attach "incustest-$(basename "${INCUS_DIR}")-pool6" c10pool6 c10pool6 testDevice2 /opt || false
      incus storage volume detach "incustest-$(basename "${INCUS_DIR}")-pool6" c10pool6 c10pool6 testDevice
      incus storage volume attach "incustest-$(basename "${INCUS_DIR}")-pool6" custom/c10pool6 c10pool6 testDevice /opt
      ! incus storage volume attach "incustest-$(basename "${INCUS_DIR}")-pool6" custom/c10pool6 c10pool6 testDevice2 /opt || false
      incus storage volume detach "incustest-$(basename "${INCUS_DIR}")-pool6" c10pool6 c10pool6 testDevice

      incus storage volume create "incustest-$(basename "${INCUS_DIR}")-pool6" c12pool6
      incus storage volume attach "incustest-$(basename "${INCUS_DIR}")-pool6" c12pool6 c12pool6 testDevice /opt
      ! incus storage volume attach "incustest-$(basename "${INCUS_DIR}")-pool6" c12pool6 c12pool6 testDevice2 /opt || false
      incus storage volume detach "incustest-$(basename "${INCUS_DIR}")-pool6" c12pool6 c12pool6 testDevice
      incus storage volume attach "incustest-$(basename "${INCUS_DIR}")-pool6" custom/c12pool6 c12pool6 testDevice /opt
      ! incus storage volume attach "incustest-$(basename "${INCUS_DIR}")-pool6" custom/c12pool6 c12pool6 testDevice2 /opt || false
      incus storage volume detach "incustest-$(basename "${INCUS_DIR}")-pool6" c12pool6 c12pool6 testDevice

      incus storage volume create "incustest-$(basename "${INCUS_DIR}")-pool11" c10pool11
      incus storage volume attach "incustest-$(basename "${INCUS_DIR}")-pool11" c10pool11 c10pool11 testDevice /opt
      ! incus storage volume attach "incustest-$(basename "${INCUS_DIR}")-pool11" c10pool11 c10pool11 testDevice2 /opt || false
      incus storage volume detach "incustest-$(basename "${INCUS_DIR}")-pool11" c10pool11 c10pool11 testDevice
      incus storage volume attach "incustest-$(basename "${INCUS_DIR}")-pool11" custom/c10pool11 c10pool11 testDevice /opt
      ! incus storage volume attach "incustest-$(basename "${INCUS_DIR}")-pool11" custom/c10pool11 c10pool11 testDevice2 /opt || false
      incus storage volume detach "incustest-$(basename "${INCUS_DIR}")-pool11" c10pool11 c10pool11 testDevice

      incus storage volume create "incustest-$(basename "${INCUS_DIR}")-pool11" c12pool11
      incus storage volume attach "incustest-$(basename "${INCUS_DIR}")-pool11" c12pool11 c10pool11 testDevice /opt
      ! incus storage volume attach "incustest-$(basename "${INCUS_DIR}")-pool11" c12pool11 c10pool11 testDevice2 /opt || false
      incus storage volume detach "incustest-$(basename "${INCUS_DIR}")-pool11" c12pool11 c10pool11 testDevice
      incus storage volume attach "incustest-$(basename "${INCUS_DIR}")-pool11" custom/c12pool11 c10pool11 testDevice /opt
      ! incus storage volume attach "incustest-$(basename "${INCUS_DIR}")-pool11" custom/c12pool11 c10pool11 testDevice2 /opt || false
      incus storage volume detach "incustest-$(basename "${INCUS_DIR}")-pool11" c12pool11 c10pool11 testDevice

      incus storage volume create "incustest-$(basename "${INCUS_DIR}")-pool12" c10pool12
      incus storage volume attach "incustest-$(basename "${INCUS_DIR}")-pool12" c10pool12 c10pool12 testDevice /opt
      ! incus storage volume attach "incustest-$(basename "${INCUS_DIR}")-pool12" c10pool12 c10pool12 testDevice2 /opt || false
      incus storage volume detach "incustest-$(basename "${INCUS_DIR}")-pool12" c10pool12 c10pool12 testDevice
      incus storage volume attach "incustest-$(basename "${INCUS_DIR}")-pool12" custom/c10pool12 c10pool12 testDevice /opt
      ! incus storage volume attach "incustest-$(basename "${INCUS_DIR}")-pool12" custom/c10pool12 c10pool12 testDevice2 /opt || false
      incus storage volume detach "incustest-$(basename "${INCUS_DIR}")-pool12" c10pool12 c10pool12 testDevice

      incus storage volume create "incustest-$(basename "${INCUS_DIR}")-pool12" c12pool12
      incus storage volume attach "incustest-$(basename "${INCUS_DIR}")-pool12" c12pool12 c12pool12 testDevice /opt
      ! incus storage volume attach "incustest-$(basename "${INCUS_DIR}")-pool12" c12pool12 c12pool12 testDevice2 /opt || false
      incus storage volume detach "incustest-$(basename "${INCUS_DIR}")-pool12" c12pool12 c12pool12 testDevice
      incus storage volume attach "incustest-$(basename "${INCUS_DIR}")-pool12" custom/c12pool12 c12pool12 testDevice /opt
      ! incus storage volume attach "incustest-$(basename "${INCUS_DIR}")-pool12" custom/c12pool12 c12pool12 testDevice2 /opt || false
      incus storage volume detach "incustest-$(basename "${INCUS_DIR}")-pool12" c12pool12 c12pool12 testDevice

      incus storage volume create "incustest-$(basename "${INCUS_DIR}")-pool13" c10pool13
      incus storage volume attach "incustest-$(basename "${INCUS_DIR}")-pool13" c10pool13 c10pool13 testDevice /opt
      ! incus storage volume attach "incustest-$(basename "${INCUS_DIR}")-pool13" c10pool13 c10pool13 testDevice2 /opt || false
      incus storage volume detach "incustest-$(basename "${INCUS_DIR}")-pool13" c10pool13 c10pool13 testDevice
      incus storage volume attach "incustest-$(basename "${INCUS_DIR}")-pool13" custom/c10pool13 c10pool13 testDevice /opt
      ! incus storage volume attach "incustest-$(basename "${INCUS_DIR}")-pool13" custom/c10pool13 c10pool13 testDevice2 /opt || false
      incus storage volume detach "incustest-$(basename "${INCUS_DIR}")-pool13" c10pool13 c10pool13 testDevice

      incus storage volume create "incustest-$(basename "${INCUS_DIR}")-pool13" c12pool13
      incus storage volume attach "incustest-$(basename "${INCUS_DIR}")-pool13" c12pool13 c12pool13 testDevice /opt
      ! incus storage volume attach "incustest-$(basename "${INCUS_DIR}")-pool13" c12pool13 c12pool13 testDevice2 /opt || false
      incus storage volume detach "incustest-$(basename "${INCUS_DIR}")-pool13" c12pool13 c12pool13 testDevice
      incus storage volume attach "incustest-$(basename "${INCUS_DIR}")-pool13" custom/c12pool13 c12pool13 testDevice /opt
      ! incus storage volume attach "incustest-$(basename "${INCUS_DIR}")-pool13" custom/c12pool13 c12pool13 testDevice2 /opt || false
      incus storage volume detach "incustest-$(basename "${INCUS_DIR}")-pool13" c12pool13 c12pool13 testDevice

      incus storage volume create "incustest-$(basename "${INCUS_DIR}")-pool14" c10pool14
      incus storage volume attach "incustest-$(basename "${INCUS_DIR}")-pool14" c10pool14 c10pool14 testDevice /opt
      ! incus storage volume attach "incustest-$(basename "${INCUS_DIR}")-pool14" c10pool14 c10pool14 testDevice2 /opt || false
      incus storage volume detach "incustest-$(basename "${INCUS_DIR}")-pool14" c10pool14 c10pool14 testDevice
      incus storage volume attach "incustest-$(basename "${INCUS_DIR}")-pool14" custom/c10pool14 c10pool14 testDevice /opt
      ! incus storage volume attach "incustest-$(basename "${INCUS_DIR}")-pool14" custom/c10pool14 c10pool14 testDevice2 /opt || false
      incus storage volume detach "incustest-$(basename "${INCUS_DIR}")-pool14" c10pool14 c10pool14 testDevice

      incus storage volume create "incustest-$(basename "${INCUS_DIR}")-pool14" c12pool14
      incus storage volume attach "incustest-$(basename "${INCUS_DIR}")-pool14" c12pool14 c12pool14 testDevice /opt
      ! incus storage volume attach "incustest-$(basename "${INCUS_DIR}")-pool14" c12pool14 c12pool14 testDevice2 /opt || false
      incus storage volume detach "incustest-$(basename "${INCUS_DIR}")-pool14" c12pool14 c12pool14 testDevice
      incus storage volume attach "incustest-$(basename "${INCUS_DIR}")-pool14" custom/c12pool14 c12pool14 testDevice /opt
      ! incus storage volume attach "incustest-$(basename "${INCUS_DIR}")-pool14" custom/c12pool14 c12pool14 testDevice2 /opt || false
      incus storage volume detach "incustest-$(basename "${INCUS_DIR}")-pool14" c12pool14 c12pool14 testDevice

      incus storage volume create "incustest-$(basename "${INCUS_DIR}")-non-thinpool-pool15" c10pool15
      incus storage volume attach "incustest-$(basename "${INCUS_DIR}")-non-thinpool-pool15" c10pool15 c10pool15 testDevice /opt
      ! incus storage volume attach "incustest-$(basename "${INCUS_DIR}")-non-thinpool-pool15" c10pool15 c10pool15 testDevice2 /opt || false
      incus storage volume detach "incustest-$(basename "${INCUS_DIR}")-non-thinpool-pool15" c10pool15 c10pool15 testDevice
      incus storage volume attach "incustest-$(basename "${INCUS_DIR}")-non-thinpool-pool15" custom/c10pool15 c10pool15 testDevice /opt
      ! incus storage volume attach "incustest-$(basename "${INCUS_DIR}")-non-thinpool-pool15" custom/c10pool15 c10pool15 testDevice2 /opt || false
      incus storage volume detach "incustest-$(basename "${INCUS_DIR}")-non-thinpool-pool15" c10pool15 c10pool15 testDevice

      incus storage volume create "incustest-$(basename "${INCUS_DIR}")-non-thinpool-pool15" c12pool15
      incus storage volume attach "incustest-$(basename "${INCUS_DIR}")-non-thinpool-pool15" c12pool15 c12pool15 testDevice /opt
      ! incus storage volume attach "incustest-$(basename "${INCUS_DIR}")-non-thinpool-pool15" c12pool15 c12pool15 testDevice2 /opt || false
      incus storage volume detach "incustest-$(basename "${INCUS_DIR}")-non-thinpool-pool15" c12pool15 c12pool15 testDevice
      incus storage volume attach "incustest-$(basename "${INCUS_DIR}")-non-thinpool-pool15" custom/c12pool15 c12pool15 testDevice /opt
      ! incus storage volume attach "incustest-$(basename "${INCUS_DIR}")-non-thinpool-pool15" custom/c12pool15 c12pool15 testDevice2 /opt || false
      incus storage volume detach "incustest-$(basename "${INCUS_DIR}")-non-thinpool-pool15" c12pool15 c12pool15 testDevice
    fi

    if [ "$incus_backend" = "zfs" ]; then
      incus launch testimage c13pool7 -s "incustest-$(basename "${INCUS_DIR}")-pool7"
      incus launch testimage c14pool7 -s "incustest-$(basename "${INCUS_DIR}")-pool7"

      incus launch testimage c15pool8 -s "incustest-$(basename "${INCUS_DIR}")-pool8"
      incus launch testimage c16pool8 -s "incustest-$(basename "${INCUS_DIR}")-pool8"

      incus launch testimage c17pool9 -s "incustest-$(basename "${INCUS_DIR}")-pool9"
      incus launch testimage c18pool9 -s "incustest-$(basename "${INCUS_DIR}")-pool9"

      incus storage volume create "incustest-$(basename "${INCUS_DIR}")-pool7" c13pool7
      incus storage volume attach "incustest-$(basename "${INCUS_DIR}")-pool7" c13pool7 c13pool7 testDevice /opt
      ! incus storage volume attach "incustest-$(basename "${INCUS_DIR}")-pool7" c13pool7 c13pool7 testDevice2 /opt || false
      incus storage volume detach "incustest-$(basename "${INCUS_DIR}")-pool7" c13pool7 c13pool7 testDevice
      incus storage volume attach "incustest-$(basename "${INCUS_DIR}")-pool7" custom/c13pool7 c13pool7 testDevice /opt
      ! incus storage volume attach "incustest-$(basename "${INCUS_DIR}")-pool7" custom/c13pool7 c13pool7 testDevice2 /opt || false
      incus storage volume detach "incustest-$(basename "${INCUS_DIR}")-pool7" c13pool7 c13pool7 testDevice

      incus storage volume create "incustest-$(basename "${INCUS_DIR}")-pool7" c14pool7
      incus storage volume attach "incustest-$(basename "${INCUS_DIR}")-pool7" c14pool7 c14pool7 testDevice /opt
      ! incus storage volume attach "incustest-$(basename "${INCUS_DIR}")-pool7" c14pool7 c14pool7 testDevice2 /opt || false
      incus storage volume detach "incustest-$(basename "${INCUS_DIR}")-pool7" c14pool7 c14pool7 testDevice
      incus storage volume attach "incustest-$(basename "${INCUS_DIR}")-pool7" custom/c14pool7 c14pool7 testDevice /opt
      ! incus storage volume attach "incustest-$(basename "${INCUS_DIR}")-pool7" custom/c14pool7 c14pool7 testDevice2 /opt || false
      incus storage volume detach "incustest-$(basename "${INCUS_DIR}")-pool7" c14pool7 c14pool7 testDevice

      incus storage volume create "incustest-$(basename "${INCUS_DIR}")-pool8" c15pool8
      incus storage volume attach "incustest-$(basename "${INCUS_DIR}")-pool8" c15pool8 c15pool8 testDevice /opt
      ! incus storage volume attach "incustest-$(basename "${INCUS_DIR}")-pool8" c15pool8 c15pool8 testDevice2 /opt || false
      incus storage volume detach "incustest-$(basename "${INCUS_DIR}")-pool8" c15pool8 c15pool8 testDevice
      incus storage volume attach "incustest-$(basename "${INCUS_DIR}")-pool8" custom/c15pool8 c15pool8 testDevice /opt
      ! incus storage volume attach "incustest-$(basename "${INCUS_DIR}")-pool8" custom/c15pool8 c15pool8 testDevice2 /opt || false
      incus storage volume detach "incustest-$(basename "${INCUS_DIR}")-pool8" c15pool8 c15pool8 testDevice

      incus storage volume create "incustest-$(basename "${INCUS_DIR}")-pool8" c16pool8
      incus storage volume attach "incustest-$(basename "${INCUS_DIR}")-pool8" c16pool8 c16pool8 testDevice /opt
      ! incus storage volume attach "incustest-$(basename "${INCUS_DIR}")-pool8" c16pool8 c16pool8 testDevice2 /opt || false
      incus storage volume detach "incustest-$(basename "${INCUS_DIR}")-pool8" c16pool8 c16pool8 testDevice
      incus storage volume attach "incustest-$(basename "${INCUS_DIR}")-pool8" custom/c16pool8 c16pool8 testDevice /opt
      ! incus storage volume attach "incustest-$(basename "${INCUS_DIR}")-pool8" custom/c16pool8 c16pool8 testDevice2 /opt || false
      incus storage volume detach "incustest-$(basename "${INCUS_DIR}")-pool8" c16pool8 c16pool8 testDevice

      incus storage volume create "incustest-$(basename "${INCUS_DIR}")-pool9" c17pool9
      incus storage volume attach "incustest-$(basename "${INCUS_DIR}")-pool9" c17pool9 c17pool9 testDevice /opt
      ! incus storage volume attach "incustest-$(basename "${INCUS_DIR}")-pool9" c17pool9 c17pool9 testDevice2 /opt || false
      incus storage volume detach "incustest-$(basename "${INCUS_DIR}")-pool9" c17pool9 c17pool9 testDevice
      incus storage volume attach "incustest-$(basename "${INCUS_DIR}")-pool9" custom/c17pool9 c17pool9 testDevice /opt
      ! incus storage volume attach "incustest-$(basename "${INCUS_DIR}")-pool9" custom/c17pool9 c17pool9 testDevice2 /opt || false
      incus storage volume detach "incustest-$(basename "${INCUS_DIR}")-pool9" c17pool9 c17pool9 testDevice

      incus storage volume create "incustest-$(basename "${INCUS_DIR}")-pool9" c18pool9
      incus storage volume attach "incustest-$(basename "${INCUS_DIR}")-pool9" c18pool9 c18pool9 testDevice /opt
      ! incus storage volume attach "incustest-$(basename "${INCUS_DIR}")-pool9" c18pool9 c18pool9 testDevice2 /opt || false
      incus storage volume detach "incustest-$(basename "${INCUS_DIR}")-pool9" c18pool9 c18pool9 testDevice
      incus storage volume attach "incustest-$(basename "${INCUS_DIR}")-pool9" custom/c18pool9 c18pool9 testDevice /opt
      ! incus storage volume attach "incustest-$(basename "${INCUS_DIR}")-pool9" custom/c18pool9 c18pool9 testDevice2 /opt || false
      incus storage volume detach "incustest-$(basename "${INCUS_DIR}")-pool9" c18pool9 c18pool9 testDevice
      incus storage volume rename "incustest-$(basename "${INCUS_DIR}")-pool9" c18pool9 c18pool9-renamed
      incus storage volume rename "incustest-$(basename "${INCUS_DIR}")-pool9" c18pool9-renamed c18pool9
    fi

    if [ "$incus_backend" = "zfs" ]; then
      incus delete -f c1pool1
      incus delete -f c3pool1

      incus delete -f c4pool2
      incus delete -f c2pool2

      incus storage volume delete "incustest-$(basename "${INCUS_DIR}")-pool1" c1pool1
      incus storage volume delete "incustest-$(basename "${INCUS_DIR}")-pool1" c2pool2
      incus storage volume delete "incustest-$(basename "${INCUS_DIR}")-pool2" c3pool1
      incus storage volume delete "incustest-$(basename "${INCUS_DIR}")-pool2" c4pool2
    fi

    if [ "$incus_backend" = "btrfs" ]; then
      incus delete -f c5pool3
      incus delete -f c7pool3

      incus delete -f c8pool4
      incus delete -f c6pool4

      incus storage volume delete "incustest-$(basename "${INCUS_DIR}")-pool3" c5pool3
      incus storage volume delete "incustest-$(basename "${INCUS_DIR}")-pool4" c6pool4
      incus storage volume delete "incustest-$(basename "${INCUS_DIR}")-pool3" c7pool3
      incus storage volume delete "incustest-$(basename "${INCUS_DIR}")-pool4" c8pool4
    fi

    incus delete -f c9pool5
    incus delete -f c11pool5

    incus storage volume delete "incustest-$(basename "${INCUS_DIR}")-pool5" c9pool5
    incus storage volume delete "incustest-$(basename "${INCUS_DIR}")-pool5" c11pool5
    incus storage volume delete "incustest-$(basename "${INCUS_DIR}")-pool5" c12pool5

    if [ "$incus_backend" = "lvm" ]; then
      incus delete -f c1pool6
      incus delete -f c2pool6
      incus delete -f c10pool6
      incus delete -f c12pool6

      incus delete -f c10pool11
      incus delete -f c12pool11

      incus delete -f c10pool12
      incus delete -f c12pool12

      incus delete -f c10pool13
      incus delete -f c12pool13

      incus delete -f c10pool14
      incus delete -f c12pool14

      incus delete -f c10pool15
      incus delete -f c12pool15

      incus storage volume delete "incustest-$(basename "${INCUS_DIR}")-pool6" c10pool6
      incus storage volume delete "incustest-$(basename "${INCUS_DIR}")-pool6"  c12pool6
      incus storage volume delete "incustest-$(basename "${INCUS_DIR}")-pool11" c10pool11
      incus storage volume delete "incustest-$(basename "${INCUS_DIR}")-pool11" c12pool11
      incus storage volume delete "incustest-$(basename "${INCUS_DIR}")-pool12" c10pool12
      incus storage volume delete "incustest-$(basename "${INCUS_DIR}")-pool12" c12pool12
      incus storage volume delete "incustest-$(basename "${INCUS_DIR}")-pool13" c10pool13
      incus storage volume delete "incustest-$(basename "${INCUS_DIR}")-pool13" c12pool13
      incus storage volume delete "incustest-$(basename "${INCUS_DIR}")-pool14" c10pool14
      incus storage volume delete "incustest-$(basename "${INCUS_DIR}")-pool14" c12pool14
      incus storage volume delete "incustest-$(basename "${INCUS_DIR}")-non-thinpool-pool15" c10pool15
      incus storage volume delete "incustest-$(basename "${INCUS_DIR}")-non-thinpool-pool15" c12pool15
    fi

    if [ "$incus_backend" = "zfs" ]; then
      incus delete -f c13pool7
      incus delete -f c14pool7

      incus delete -f c15pool8
      incus delete -f c16pool8

      incus delete -f c17pool9
      incus delete -f c18pool9

      incus storage volume delete "incustest-$(basename "${INCUS_DIR}")-pool7" c13pool7
      incus storage volume delete "incustest-$(basename "${INCUS_DIR}")-pool7" c14pool7
      incus storage volume delete "incustest-$(basename "${INCUS_DIR}")-pool8" c15pool8
      incus storage volume delete "incustest-$(basename "${INCUS_DIR}")-pool8" c16pool8
      incus storage volume delete "incustest-$(basename "${INCUS_DIR}")-pool9" c17pool9
      incus storage volume delete "incustest-$(basename "${INCUS_DIR}")-pool9" c18pool9
    fi

    incus image delete testimage

    if [ "$incus_backend" = "zfs" ]; then
      incus storage delete "incustest-$(basename "${INCUS_DIR}")-pool7"
      incus storage delete "incustest-$(basename "${INCUS_DIR}")-pool8"
      incus storage delete "incustest-$(basename "${INCUS_DIR}")-pool9"
      # shellcheck disable=SC2154
      deconfigure_loop_device "${loop_file_4}" "${loop_device_4}"

      incus storage delete "incustest-$(basename "${INCUS_DIR}")-pool1"

      incus storage delete "incustest-$(basename "${INCUS_DIR}")-pool2"
      # shellcheck disable=SC2154
      deconfigure_loop_device "${loop_file_1}" "${loop_device_1}"
    fi

    if [ "$incus_backend" = "btrfs" ]; then
      incus storage delete "incustest-$(basename "${INCUS_DIR}")-pool4"
      # shellcheck disable=SC2154
      deconfigure_loop_device "${loop_file_2}" "${loop_device_2}"
    fi

    if [ "$incus_backend" = "lvm" ]; then
      incus storage delete "incustest-$(basename "${INCUS_DIR}")-pool6"
      # shellcheck disable=SC2154
      pvremove -ff "${loop_device_3}" || true
      # shellcheck disable=SC2154
      deconfigure_loop_device "${loop_file_3}" "${loop_device_3}"

      incus storage delete "incustest-$(basename "${INCUS_DIR}")-pool11"
      # shellcheck disable=SC2154
      vgremove -ff "incustest-$(basename "${INCUS_DIR}")-pool11-test_vg_2" || true
      pvremove -ff "${loop_device_6}" || true
      # shellcheck disable=SC2154
      deconfigure_loop_device "${loop_file_6}" "${loop_device_6}"

      incus storage delete "incustest-$(basename "${INCUS_DIR}")-pool12"
      vgremove -ff "incustest-$(basename "${INCUS_DIR}")-pool12-test_vg_3" || true
      pvremove -ff "${loop_device_7}" || true
      # shellcheck disable=SC2154
      deconfigure_loop_device "${loop_file_7}" "${loop_device_7}"

      incus storage delete "incustest-$(basename "${INCUS_DIR}")-pool13"
      vgremove -ff "incustest-$(basename "${INCUS_DIR}")-pool13-test_vg_4" || true
      pvremove -ff "${loop_device_8}" || true
      # shellcheck disable=SC2154
      deconfigure_loop_device "${loop_file_8}" "${loop_device_8}"

      incus storage delete "incustest-$(basename "${INCUS_DIR}")-pool14"
      vgremove -ff "incustest-$(basename "${INCUS_DIR}")-pool14" || true

      incus storage delete "incustest-$(basename "${INCUS_DIR}")-non-thinpool-pool15"
      vgremove -ff "incustest-$(basename "${INCUS_DIR}")-non-thinpool-pool15" || true

      incus storage delete "incustest-$(basename "${INCUS_DIR}")-valid-lvm-pool-config-pool16"
      vgremove -ff "incustest-$(basename "${INCUS_DIR}")-non-thinpool-pool16" || true

      incus storage delete "incustest-$(basename "${INCUS_DIR}")-valid-lvm-pool-config-pool17"
      vgremove -ff "incustest-$(basename "${INCUS_DIR}")-non-thinpool-pool17" || true

      incus storage delete "incustest-$(basename "${INCUS_DIR}")-valid-lvm-pool-config-pool18"
      vgremove -ff "incustest-$(basename "${INCUS_DIR}")-non-thinpool-pool18" || true

      incus storage delete "incustest-$(basename "${INCUS_DIR}")-valid-lvm-pool-config-pool19"
      vgremove -ff "incustest-$(basename "${INCUS_DIR}")-non-thinpool-pool19" || true

      incus storage delete "incustest-$(basename "${INCUS_DIR}")-valid-lvm-pool-config-pool20"
      vgremove -ff "incustest-$(basename "${INCUS_DIR}")-non-thinpool-pool20" || true

      incus storage delete "incustest-$(basename "${INCUS_DIR}")-valid-lvm-pool-config-pool21"
      vgremove -ff "incustest-$(basename "${INCUS_DIR}")-non-thinpool-pool21" || true

      incus storage delete "incustest-$(basename "${INCUS_DIR}")-valid-lvm-pool-config-pool22"
      vgremove -ff "incustest-$(basename "${INCUS_DIR}")-non-thinpool-pool22" || true

      incus storage delete "incustest-$(basename "${INCUS_DIR}")-valid-lvm-pool-config-pool23"
      vgremove -ff "incustest-$(basename "${INCUS_DIR}")-non-thinpool-pool23" || true

      incus storage delete "incustest-$(basename "${INCUS_DIR}")-valid-lvm-pool-config-pool24"
      vgremove -ff "incustest-$(basename "${INCUS_DIR}")-non-thinpool-pool24" || true

      incus storage delete "incustest-$(basename "${INCUS_DIR}")-valid-lvm-pool-config-pool25"
      vgremove -ff "incustest-$(basename "${INCUS_DIR}")-non-thinpool-pool25" || true
    fi
  )

  # Test applying quota (expected size ranges are in KiB and have an allowable range to account for allocation variations).
  QUOTA1="400MiB"
  rootMinKiB1="320000"
  rootMaxKiB1="450000"

  QUOTA2="800MiB"
  rootMinKiB2="720000"
  rootMaxKiB2="850000"

  if [ "$incus_backend" != "dir" ] && [ "$incus_backend" != "truenas" ]; then # truenas is currently limited to >= 1GiB sizes.
    incus launch testimage quota1
    rootOrigSizeKiB=$(incus exec quota1 -- df -P / | tail -n1 | awk '{print $2}')
    rootOrigMinSizeKiB=$((rootOrigSizeKiB-2000))
    rootOrigMaxSizeKiB=$((rootOrigSizeKiB+2000))

    incus profile device set default root size "${QUOTA1}"
    incus stop -f quota1
    incus start quota1

    # BTRFS quota isn't accessible with the df tool.
    if [ "$incus_backend" != "btrfs" ]; then
    rootSizeKiB=$(incus exec quota1 -- df -P / | tail -n1 | awk '{print $2}')
      if [ "$rootSizeKiB" -gt "$rootMaxKiB1" ] || [ "$rootSizeKiB" -lt "$rootMinKiB1" ] ; then
        echo "root size not within quota range"
        false
      fi
    fi

    incus launch testimage quota2
    incus stop -f quota2
    incus start quota2

    incus init testimage quota3
    incus start quota3

    incus profile device set default root size "${QUOTA2}"

    incus stop -f quota1
    incus start quota1

    incus stop -f quota2
    incus start quota2
    if [ "$incus_backend" != "btrfs" ]; then
      rootSizeKiB=$(incus exec quota2 -- df -P / | tail -n1 | awk '{print $2}')
      if [ "$rootSizeKiB" -gt "$rootMaxKiB2" ] || [ "$rootSizeKiB" -lt "$rootMinKiB2" ] ; then
        echo "root size not within quota range"
        false
      fi
    fi

    incus stop -f quota3
    incus start quota3

    incus profile device unset default root size

    # Only ZFS supports hot quota changes (LVM requires a reboot).
    if [ "$incus_backend" = "zfs" ]; then
      rootSizeKiB=$(incus exec quota1 -- df -P / | tail -n1 | awk '{print $2}')
      if [ "$rootSizeKiB" -gt "$rootOrigMaxSizeKiB" ] || [ "$rootSizeKiB" -lt "$rootOrigMinSizeKiB" ] ; then
        echo "original root size not restored"
        false
      fi
    fi

    incus stop -f quota1
    incus start quota1
    if [ "$incus_backend" = "zfs" ]; then
      rootSizeKiB=$(incus exec quota1 -- df -P / | tail -n1 | awk '{print $2}')
      if [ "$rootSizeKiB" -gt "$rootOrigMaxSizeKiB" ] || [ "$rootSizeKiB" -lt "$rootOrigMinSizeKiB" ] ; then
        echo "original root size not restored"
        false
      fi
    fi

    incus stop -f quota2
    incus start quota2

    incus stop -f quota3
    incus start quota3

    incus delete -f quota1
    incus delete -f quota2
    incus delete -f quota3
  fi

  if [ "${incus_backend}" = "btrfs" ]; then
    # shellcheck disable=SC2031
    pool_name="incustest-$(basename "${INCUS_DIR}")-quota"

    # shellcheck disable=SC1009
    incus storage create "${pool_name}" btrfs

    # Import image into default storage pool.
    ensure_import_testimage

    # Launch container.
    incus launch -s "${pool_name}" testimage c1

    # Disable quotas. The usage should be 0.
    # shellcheck disable=SC2031
    btrfs quota disable "${INCUS_DIR}/storage-pools/${pool_name}"
    usage=$(incus query /1.0/instances/c1/state | jq '.disk.root')
    [ "${usage}" = "null" ]

    # Enable quotas. The usage should then be > 0.
    # shellcheck disable=SC2031
    btrfs quota enable "${INCUS_DIR}/storage-pools/${pool_name}"
    usage=$(incus query /1.0/instances/c1/state | jq '.disk.root.usage')
    [ "${usage}" -gt 0 ]

    # Clean up everything.
    incus rm -f c1
    incus storage delete "${pool_name}"
  fi

  # Test removing storage pools only containing image volumes
  # shellcheck disable=SC2031,2269
  INCUS_DIR="${INCUS_DIR}"
  storage_pool="incustest-$(basename "${INCUS_DIR}")-pool26"
<<<<<<< HEAD
  if [ "${incus_backend}" = "truenas" ]; then
    incus storage create "$storage_pool" "$incus_backend" "$(truenas_source_uuid)" "$(truenas_api_key)"
  else 
    incus storage create "$storage_pool" "$incus_backend"
=======
  if [ "${incus_backend}" = "linstor" ]; then
      incus storage create "$storage_pool" "$incus_backend" linstor.resource_group.place_count=1
  else
      incus storage create "$storage_pool" "$incus_backend"
>>>>>>> ccdc87f5
  fi
  incus init -s "${storage_pool}" testimage c1
  # The storage pool will not be removed since it has c1 attached to it
  ! incus storage delete "${storage_pool}" || false
  incus delete c1
  # The storage pool will be deleted since the testimage is also attached to
  # the default pool
  incus storage delete "${storage_pool}"
  incus image show testimage

  # Test storage pool resize
  if [ "${incus_backend}" = "btrfs" ] || [ "${incus_backend}" = "lvm" ] || [ "${incus_backend}" = "zfs" ]; then
    # shellcheck disable=SC1009
    pool_name="incustest-$(basename "${INCUS_DIR}")-pool1"

    incus storage create "${pool_name}" "${incus_backend}" size=1GiB

    incus launch testimage c1 -s "${pool_name}"

    expected_size=1073741824
    # +/- 5% of the expected size
    expected_size_min=1020054732
    expected_size_max=1127428916

    # Check pool file size
    [ "$(stat --format="%s" "${INCUS_DIR}/disks/${pool_name}.img")" = "${expected_size}" ]

    if [ "${incus_backend}" = "btrfs" ]; then
      actual_size="$(btrfs filesystem show --raw "${INCUS_DIR}/disks/${pool_name}.img" | awk '/devid/{print $4}')"
    elif [ "${incus_backend}" = "lvm" ]; then
      actual_size="$(lvs --noheadings --nosuffix --units b --options='lv_size' "incustest-$(basename "${INCUS_DIR}")/IncusThinPool")"
    elif [ "${incus_backend}" = "zfs" ]; then
      actual_size="$(zpool list -Hp "${pool_name}" | awk '{print $2}')"
    fi

    # Check that pool size is within the expected range
    [ "${actual_size}" -ge "${expected_size_min}" ] || [ "${actual_size}" -le "${expected_size_max}" ]

    # Grow pool
    incus storage set "${pool_name}" size=2GiB

    expected_size=2147483648
    # +/- 5% of the expected size
    expected_size_min=2040109465
    expected_size_max=2254857831

    # Check pool file size
    [ "$(stat --format="%s" "${INCUS_DIR}/disks/${pool_name}.img")" = "${expected_size}" ]

    if [ "${incus_backend}" = "btrfs" ]; then
      actual_size="$(btrfs filesystem show --raw "${INCUS_DIR}/disks/${pool_name}.img" | awk '/devid/{print $4}')"
    elif [ "${incus_backend}" = "lvm" ]; then
      actual_size="$(lvs --noheadings --nosuffix --units b --options='lv_size' "incustest-$(basename "${INCUS_DIR}")/IncusThinPool")"
    elif [ "${incus_backend}" = "zfs" ]; then
      actual_size="$(zpool list -Hp "${pool_name}" | awk '{print $2}')"
    fi

    # Check that pool size is within the expected range
    [ "${actual_size}" -ge "${expected_size_min}" ] || [ "${actual_size}" -le "${expected_size_max}" ]

    # Shrinking the pool should fail
    ! incus storage set "${pool_name}" size=1GiB || false

    # Ensure the pool is still usable after resizing by launching an instance
    incus launch testimage c2 -s "${pool_name}"

    incus rm -f c1 c2
    incus storage rm "${pool_name}"
  fi

  # shellcheck disable=SC2031,2269
  INCUS_DIR="${INCUS_DIR}"
  kill_incus "${INCUS_STORAGE_DIR}"
}<|MERGE_RESOLUTION|>--- conflicted
+++ resolved
@@ -14,18 +14,12 @@
   local storage_pool storage_volume
   storage_pool="incustest-$(basename "${INCUS_DIR}")-pool"
   storage_volume="${storage_pool}-vol"
-<<<<<<< HEAD
-
-  if [ "${incus_backend}" = "truenas" ]; then
+  if [ "${incus_backend}" = "linstor" ]; then
+      incus storage create "$storage_pool" "$incus_backend" linstor.resource_group.place_count=1 --description foo
+  else if [ "${incus_backend}" = "truenas" ]; then
        incus storage create "$storage_pool" "$incus_backend" "$(truenas_source)/" "$(truenas_api_key)" --description foo
   else
        incus storage create "$storage_pool" "$incus_backend" --description foo
-=======
-  if [ "${incus_backend}" = "linstor" ]; then
-      incus storage create "$storage_pool" "$incus_backend" linstor.resource_group.place_count=1 --description foo
-  else
-      incus storage create "$storage_pool" "$incus_backend" --description foo
->>>>>>> ccdc87f5
   fi
   incus storage show "$storage_pool" | grep -q 'description: foo'
   incus storage show "$storage_pool" | sed 's/^description:.*/description: bar/' | incus storage edit "$storage_pool"
@@ -893,17 +887,12 @@
   # shellcheck disable=SC2031,2269
   INCUS_DIR="${INCUS_DIR}"
   storage_pool="incustest-$(basename "${INCUS_DIR}")-pool26"
-<<<<<<< HEAD
-  if [ "${incus_backend}" = "truenas" ]; then
+  if [ "${incus_backend}" = "linstor" ]; then
+      incus storage create "$storage_pool" "$incus_backend" linstor.resource_group.place_count=1
+  else if [ "${incus_backend}" = "truenas" ]; then
     incus storage create "$storage_pool" "$incus_backend" "$(truenas_source_uuid)" "$(truenas_api_key)"
   else 
     incus storage create "$storage_pool" "$incus_backend"
-=======
-  if [ "${incus_backend}" = "linstor" ]; then
-      incus storage create "$storage_pool" "$incus_backend" linstor.resource_group.place_count=1
-  else
-      incus storage create "$storage_pool" "$incus_backend"
->>>>>>> ccdc87f5
   fi
   incus init -s "${storage_pool}" testimage c1
   # The storage pool will not be removed since it has c1 attached to it
